--- conflicted
+++ resolved
@@ -1,4 +1,3 @@
-<<<<<<< HEAD
 ﻿<?xml version="1.0" encoding="utf-8"?>
 <Project ToolsVersion="4.0" xmlns="http://schemas.microsoft.com/developer/msbuild/2003">
   <ItemGroup>
@@ -133,9 +132,6 @@
     <ClCompile Include="Src\TASInputDlg.cpp">
       <Filter>GUI</Filter>
     </ClCompile>
-    <ClCompile Include="Src\GCMicDlg.cpp">
-      <Filter>GUI</Filter>
-    </ClCompile>
     <ClCompile Include="Src\GLInterface\WGL.cpp" />
   </ItemGroup>
   <ItemGroup>
@@ -263,9 +259,6 @@
     <ClInclude Include="Src\TASInputDlg.h">
       <Filter>GUI</Filter>
     </ClInclude>
-    <ClInclude Include="Src\GCMicDlg.h">
-      <Filter>GUI</Filter>
-    </ClInclude>
     <ClInclude Include="Src\GLInterface.h" />
     <ClInclude Include="Src\GLInterface\InterfaceBase.h" />
     <ClInclude Include="Src\GLInterface\WGL.h" />
@@ -307,308 +300,4 @@
       <Filter>Resources</Filter>
     </ResourceCompile>
   </ItemGroup>
-=======
-﻿<?xml version="1.0" encoding="utf-8"?>
-<Project ToolsVersion="4.0" xmlns="http://schemas.microsoft.com/developer/msbuild/2003">
-  <ItemGroup>
-    <ClCompile Include="Src\Main.cpp" />
-    <ClCompile Include="Src\MainNoGUI.cpp" />
-    <ClCompile Include="Src\stdafx.cpp" />
-    <ClCompile Include="Src\WXInputBase.cpp" />
-    <ClCompile Include="Src\WxUtils.cpp" />
-    <ClCompile Include="Src\MemoryCards\WiiSaveCrypted.cpp">
-      <Filter>GUI\Saves</Filter>
-    </ClCompile>
-    <ClCompile Include="Src\NetWindow.cpp">
-      <Filter>GUI\NetPlay</Filter>
-    </ClCompile>
-    <ClCompile Include="Src\InputConfigDiag.cpp">
-      <Filter>GUI\InputConfig</Filter>
-    </ClCompile>
-    <ClCompile Include="Src\InputConfigDiagBitmaps.cpp">
-      <Filter>GUI\InputConfig</Filter>
-    </ClCompile>
-    <ClCompile Include="Src\AboutDolphin.cpp">
-      <Filter>GUI</Filter>
-    </ClCompile>
-    <ClCompile Include="Src\ARCodeAddEdit.cpp">
-      <Filter>GUI</Filter>
-    </ClCompile>
-    <ClCompile Include="Src\CheatsWindow.cpp">
-      <Filter>GUI</Filter>
-    </ClCompile>
-    <ClCompile Include="Src\ConfigMain.cpp">
-      <Filter>GUI</Filter>
-    </ClCompile>
-    <ClCompile Include="Src\Frame.cpp">
-      <Filter>GUI</Filter>
-    </ClCompile>
-    <ClCompile Include="Src\FrameAui.cpp">
-      <Filter>GUI</Filter>
-    </ClCompile>
-    <ClCompile Include="Src\FrameTools.cpp">
-      <Filter>GUI</Filter>
-    </ClCompile>
-    <ClCompile Include="Src\GameListCtrl.cpp">
-      <Filter>GUI</Filter>
-    </ClCompile>
-    <ClCompile Include="Src\GeckoCodeDiag.cpp">
-      <Filter>GUI</Filter>
-    </ClCompile>
-    <ClCompile Include="Src\HotkeyDlg.cpp">
-      <Filter>GUI</Filter>
-    </ClCompile>
-    <ClCompile Include="Src\ISOProperties.cpp">
-      <Filter>GUI</Filter>
-    </ClCompile>
-    <ClCompile Include="Src\LogWindow.cpp">
-      <Filter>GUI</Filter>
-    </ClCompile>
-    <ClCompile Include="Src\MemcardManager.cpp">
-      <Filter>GUI</Filter>
-    </ClCompile>
-    <ClCompile Include="Src\PatchAddEdit.cpp">
-      <Filter>GUI</Filter>
-    </ClCompile>
-    <ClCompile Include="Src\UDPConfigDiag.cpp">
-      <Filter>GUI</Filter>
-    </ClCompile>
-    <ClCompile Include="Src\WiimoteConfigDiag.cpp">
-      <Filter>GUI</Filter>
-    </ClCompile>
-    <ClCompile Include="Src\ISOFile.cpp">
-      <Filter>Misc</Filter>
-    </ClCompile>
-    <ClCompile Include="Src\PHackSettings.cpp">
-      <Filter>GUI</Filter>
-    </ClCompile>
-    <ClCompile Include="Src\Debugger\DebuggerUIUtil.cpp">
-      <Filter>GUI\Debugger</Filter>
-    </ClCompile>
-    <ClCompile Include="Src\VideoConfigDiag.cpp">
-      <Filter>GUI\Video</Filter>
-    </ClCompile>
-    <ClCompile Include="Src\Debugger\CodeView.cpp">
-      <Filter>GUI\Debugger</Filter>
-    </ClCompile>
-    <ClCompile Include="Src\Debugger\MemoryView.cpp">
-      <Filter>GUI\Debugger</Filter>
-    </ClCompile>
-    <ClCompile Include="Src\Debugger\DebuggerPanel.cpp">
-      <Filter>GUI\Video</Filter>
-    </ClCompile>
-    <ClCompile Include="Src\Debugger\BreakpointDlg.cpp">
-      <Filter>GUI\Debugger</Filter>
-    </ClCompile>
-    <ClCompile Include="Src\Debugger\BreakpointWindow.cpp">
-      <Filter>GUI\Debugger</Filter>
-    </ClCompile>
-    <ClCompile Include="Src\Debugger\CodeWindow.cpp">
-      <Filter>GUI\Debugger</Filter>
-    </ClCompile>
-    <ClCompile Include="Src\Debugger\CodeWindowFunctions.cpp">
-      <Filter>GUI\Debugger</Filter>
-    </ClCompile>
-    <ClCompile Include="Src\Debugger\DSPDebugWindow.cpp">
-      <Filter>GUI\Debugger</Filter>
-    </ClCompile>
-    <ClCompile Include="Src\Debugger\JitWindow.cpp">
-      <Filter>GUI\Debugger</Filter>
-    </ClCompile>
-    <ClCompile Include="Src\Debugger\MemoryCheckDlg.cpp">
-      <Filter>GUI\Debugger</Filter>
-    </ClCompile>
-    <ClCompile Include="Src\Debugger\MemoryWindow.cpp">
-      <Filter>GUI\Debugger</Filter>
-    </ClCompile>
-    <ClCompile Include="Src\Debugger\RegisterWindow.cpp">
-      <Filter>GUI\Debugger</Filter>
-    </ClCompile>
-    <ClCompile Include="Src\Debugger\RegisterView.cpp">
-      <Filter>GUI\Debugger</Filter>
-    </ClCompile>
-    <ClCompile Include="Src\Debugger\DSPRegisterView.cpp">
-      <Filter>GUI\Debugger</Filter>
-    </ClCompile>
-    <ClCompile Include="Src\Debugger\BreakpointView.cpp">
-      <Filter>GUI\Debugger</Filter>
-    </ClCompile>
-    <ClCompile Include="Src\LogConfigWindow.cpp">
-      <Filter>GUI</Filter>
-    </ClCompile>
-    <ClCompile Include="Src\FifoPlayerDlg.cpp">
-      <Filter>GUI</Filter>
-    </ClCompile>
-    <ClCompile Include="Src\TASInputDlg.cpp">
-      <Filter>GUI</Filter>
-    </ClCompile>
-    <ClCompile Include="Src\GLInterface\WGL.cpp" />
-  </ItemGroup>
-  <ItemGroup>
-    <ClInclude Include="Src\Main.h" />
-    <ClInclude Include="Src\stdafx.h" />
-    <ClInclude Include="Src\WXInputBase.h" />
-    <ClInclude Include="Src\WxUtils.h" />
-    <ClInclude Include="Src\MemoryCards\WiiSaveCrypted.h">
-      <Filter>GUI\Saves</Filter>
-    </ClInclude>
-    <ClInclude Include="Src\NetWindow.h">
-      <Filter>GUI\NetPlay</Filter>
-    </ClInclude>
-    <ClInclude Include="Src\InputConfigDiag.h">
-      <Filter>GUI\InputConfig</Filter>
-    </ClInclude>
-    <ClInclude Include="Src\ARCodeAddEdit.h">
-      <Filter>GUI</Filter>
-    </ClInclude>
-    <ClInclude Include="Src\AboutDolphin.h">
-      <Filter>GUI</Filter>
-    </ClInclude>
-    <ClInclude Include="Src\ConfigMain.h">
-      <Filter>GUI</Filter>
-    </ClInclude>
-    <ClInclude Include="Src\CheatsWindow.h">
-      <Filter>GUI</Filter>
-    </ClInclude>
-    <ClInclude Include="Src\GeckoCodeDiag.h">
-      <Filter>GUI</Filter>
-    </ClInclude>
-    <ClInclude Include="Src\Frame.h">
-      <Filter>GUI</Filter>
-    </ClInclude>
-    <ClInclude Include="Src\GameListCtrl.h">
-      <Filter>GUI</Filter>
-    </ClInclude>
-    <ClInclude Include="Src\Globals.h">
-      <Filter>GUI</Filter>
-    </ClInclude>
-    <ClInclude Include="Src\HotkeyDlg.h">
-      <Filter>GUI</Filter>
-    </ClInclude>
-    <ClInclude Include="Src\ISOProperties.h">
-      <Filter>GUI</Filter>
-    </ClInclude>
-    <ClInclude Include="Src\LogWindow.h">
-      <Filter>GUI</Filter>
-    </ClInclude>
-    <ClInclude Include="Src\MemcardManager.h">
-      <Filter>GUI</Filter>
-    </ClInclude>
-    <ClInclude Include="Src\PatchAddEdit.h">
-      <Filter>GUI</Filter>
-    </ClInclude>
-    <ClInclude Include="Src\UDPConfigDiag.h">
-      <Filter>GUI</Filter>
-    </ClInclude>
-    <ClInclude Include="Src\WiimoteConfigDiag.h">
-      <Filter>GUI</Filter>
-    </ClInclude>
-    <ClInclude Include="Src\ISOFile.h">
-      <Filter>Misc</Filter>
-    </ClInclude>
-    <ClInclude Include="resource.h">
-      <Filter>Resources</Filter>
-    </ClInclude>
-    <ClInclude Include="Src\PHackSettings.h">
-      <Filter>GUI</Filter>
-    </ClInclude>
-    <ClInclude Include="Src\Debugger\DebuggerUIUtil.h">
-      <Filter>GUI\Debugger</Filter>
-    </ClInclude>
-    <ClInclude Include="Src\VideoConfigDiag.h">
-      <Filter>GUI\Video</Filter>
-    </ClInclude>
-    <ClInclude Include="Src\Debugger\CodeView.h">
-      <Filter>GUI\Debugger</Filter>
-    </ClInclude>
-    <ClInclude Include="Src\Debugger\MemoryView.h">
-      <Filter>GUI\Debugger</Filter>
-    </ClInclude>
-    <ClInclude Include="Src\Debugger\DebuggerPanel.h">
-      <Filter>GUI\Video</Filter>
-    </ClInclude>
-    <ClInclude Include="Src\Debugger\BreakpointDlg.h">
-      <Filter>GUI\Debugger</Filter>
-    </ClInclude>
-    <ClInclude Include="Src\Debugger\BreakpointWindow.h">
-      <Filter>GUI\Debugger</Filter>
-    </ClInclude>
-    <ClInclude Include="Src\Debugger\CodeWindow.h">
-      <Filter>GUI\Debugger</Filter>
-    </ClInclude>
-    <ClInclude Include="Src\Debugger\DSPDebugWindow.h">
-      <Filter>GUI\Debugger</Filter>
-    </ClInclude>
-    <ClInclude Include="Src\Debugger\JitWindow.h">
-      <Filter>GUI\Debugger</Filter>
-    </ClInclude>
-    <ClInclude Include="Src\Debugger\MemoryCheckDlg.h">
-      <Filter>GUI\Debugger</Filter>
-    </ClInclude>
-    <ClInclude Include="Src\Debugger\MemoryWindow.h">
-      <Filter>GUI\Debugger</Filter>
-    </ClInclude>
-    <ClInclude Include="Src\Debugger\RegisterWindow.h">
-      <Filter>GUI\Debugger</Filter>
-    </ClInclude>
-    <ClInclude Include="Src\Debugger\RegisterView.h">
-      <Filter>GUI\Debugger</Filter>
-    </ClInclude>
-    <ClInclude Include="Src\Debugger\DSPRegisterView.h">
-      <Filter>GUI\Debugger</Filter>
-    </ClInclude>
-    <ClInclude Include="Src\Debugger\BreakpointView.h">
-      <Filter>GUI\Debugger</Filter>
-    </ClInclude>
-    <ClInclude Include="Src\LogConfigWindow.h">
-      <Filter>GUI</Filter>
-    </ClInclude>
-    <ClInclude Include="Src\FifoPlayerDlg.h">
-      <Filter>GUI</Filter>
-    </ClInclude>
-    <ClInclude Include="Src\TASInputDlg.h">
-      <Filter>GUI</Filter>
-    </ClInclude>
-    <ClInclude Include="Src\GLInterface.h" />
-    <ClInclude Include="Src\GLInterface\InterfaceBase.h" />
-    <ClInclude Include="Src\GLInterface\WGL.h" />
-  </ItemGroup>
-  <ItemGroup>
-    <None Include="CMakeLists.txt" />
-    <None Include="..\..\..\Installer\Dolphin.ico">
-      <Filter>Resources</Filter>
-    </None>
-  </ItemGroup>
-  <ItemGroup>
-    <Filter Include="GUI">
-      <UniqueIdentifier>{2f20d058-1119-4738-bda8-90fe900e8d69}</UniqueIdentifier>
-    </Filter>
-    <Filter Include="GUI\InputConfig">
-      <UniqueIdentifier>{70eb2f12-fab7-4953-8ad1-a981837c3a7e}</UniqueIdentifier>
-    </Filter>
-    <Filter Include="GUI\NetPlay">
-      <UniqueIdentifier>{38fc863a-0392-4c5d-ab28-7fe1f70e8a70}</UniqueIdentifier>
-    </Filter>
-    <Filter Include="GUI\Saves">
-      <UniqueIdentifier>{3727fb17-2efd-43ce-b71f-d110f0f40474}</UniqueIdentifier>
-    </Filter>
-    <Filter Include="Misc">
-      <UniqueIdentifier>{0721c9ae-4d49-49d6-997b-3731f8ab64cc}</UniqueIdentifier>
-    </Filter>
-    <Filter Include="Resources">
-      <UniqueIdentifier>{9dd3ef96-b03a-4c14-9d35-6a4850acd430}</UniqueIdentifier>
-    </Filter>
-    <Filter Include="GUI\Debugger">
-      <UniqueIdentifier>{8ab1ce40-f5e7-47b8-9706-59c924af4eaa}</UniqueIdentifier>
-    </Filter>
-    <Filter Include="GUI\Video">
-      <UniqueIdentifier>{ff5180be-244f-4c0e-8a35-bd4bffb6a343}</UniqueIdentifier>
-    </Filter>
-  </ItemGroup>
-  <ItemGroup>
-    <ResourceCompile Include="DolphinWX.rc">
-      <Filter>Resources</Filter>
-    </ResourceCompile>
-  </ItemGroup>
->>>>>>> 41c25d0c
 </Project>