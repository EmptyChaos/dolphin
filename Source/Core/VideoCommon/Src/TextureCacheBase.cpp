--- conflicted
+++ resolved
@@ -493,19 +493,11 @@
 	entry->SetGeneralParameters(address, texture_size, full_format, entry->num_mipmaps);
 	entry->SetDimensions(nativeW, nativeH, width, height);
 	entry->hash = tex_hash;
-<<<<<<< HEAD
-	if (entry->IsEfbCopy() && !g_ActiveConfig.bCopyEFBToTexture) entry->type = TCET_EC_DYNAMIC;
-	else entry->type = TCET_NORMAL;
-
-	// load texture
-	entry->Load(stage, width, height, expandedWidth, 0);
-=======
 	
 	if (entry->IsEfbCopy() && !g_ActiveConfig.bCopyEFBToTexture)
 		entry->type = TCET_EC_DYNAMIC;
 	else
 		entry->type = TCET_NORMAL;
->>>>>>> 8d5299c2
 
 	if (g_ActiveConfig.bDumpTextures && !using_custom_texture)
 		DumpTexture(entry, 0);
@@ -539,7 +531,7 @@
 				TexDecoder_Decode(temp, mip_src_data, expanded_mip_width, expanded_mip_height, texformat, tlutaddr, tlutfmt, g_ActiveConfig.backend_info.bUseRGBATextures);
 				mip_src_data += TexDecoder_GetTextureSizeInBytes(expanded_mip_width, expanded_mip_height, texformat);
 				
-				entry->Load(stage, mip_width, mip_height, expanded_mip_width, level);
+				entry->Load(mip_width, mip_height, expanded_mip_width, level);
 
 				if (g_ActiveConfig.bDumpTextures)
 					DumpTexture(entry, level);
@@ -553,7 +545,7 @@
 				unsigned int mip_height = CalculateLevelSize(height, level);
 
 				LoadCustomTexture(tex_hash, texformat, level, mip_width, mip_height);
-				entry->Load(stage, mip_width, mip_height, mip_width, level);
+				entry->Load(mip_width, mip_height, mip_width, level);
 			}
 		}
 	}
