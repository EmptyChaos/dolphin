--- conflicted
+++ resolved
@@ -567,16 +567,13 @@
     <ClCompile Include="Src\HW\GCMemcard.cpp">
       <Filter>HW %28Flipper/Hollywood%29\GCMemcard</Filter>
     </ClCompile>
-<<<<<<< HEAD
-    <ClCompile Include="Src\IPC_HLE\ICMPWin.cpp">
+    <ClCompile Include="Src\PowerPC\JitInterface.cpp">
+      <Filter>PowerPC</Filter>
+    </ClCompile>    <ClCompile Include="Src\IPC_HLE\ICMPWin.cpp">
 		<Filter>IPC HLE %28IOS/Starlet%29\Net</Filter>
 	</ClCompile>
     <ClCompile Include="Src\IPC_HLE\WII_IPC_HLE_Device_hid.cpp">
       <Filter>IPC HLE %28IOS/Starlet%29\USB</Filter>
-=======
-    <ClCompile Include="Src\PowerPC\JitInterface.cpp">
-      <Filter>PowerPC</Filter>
->>>>>>> 5cea0d9d
     </ClCompile>
   </ItemGroup>
   <ItemGroup>
@@ -1067,8 +1064,9 @@
     <ClInclude Include="Src\HW\GCMemcard.h">
       <Filter>HW %28Flipper/Hollywood%29\GCMemcard</Filter>
     </ClInclude>
-<<<<<<< HEAD
-    <ClInclude Include="Src\IPC_HLE\WII_IPC_HLE_Device_net_ssl.h">
+    <ClInclude Include="Src\PowerPC\JitInterface.h">
+      <Filter>PowerPC</Filter>
+    </ClInclude>    <ClInclude Include="Src\IPC_HLE\WII_IPC_HLE_Device_net_ssl.h">
       <Filter>IPC HLE %28IOS/Starlet%29\Net</Filter>
     </ClInclude>
     <ClInclude Include="Src\IPC_HLE\fakepoll.h">
@@ -1079,10 +1077,6 @@
     </ClInclude>
     <ClInclude Include="Src\IPC_HLE\WII_IPC_HLE_Device_hid.h">
       <Filter>IPC HLE %28IOS/Starlet%29\USB</Filter>
-=======
-    <ClInclude Include="Src\PowerPC\JitInterface.h">
-      <Filter>PowerPC</Filter>
->>>>>>> 5cea0d9d
     </ClInclude>
   </ItemGroup>
   <ItemGroup>
